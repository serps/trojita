--- conflicted
+++ resolved
@@ -40,15 +40,12 @@
     void testResyncOneNew();
     void testResyncUidValidity();
     void testDecreasedUidNext();
-<<<<<<< HEAD
     void testFlagReSyncBenchmark();
-=======
     void testReloadReadsFromCache();
     void testCacheNoChange();
 private:
     void cServer(const QByteArray &data);
     void cClient(const QByteArray &data);
->>>>>>> 5ab37c4e
 };
 
 #endif