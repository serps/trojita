--- conflicted
+++ resolved
@@ -33,19 +33,13 @@
 class ItemSenderIdentity
 {
 public:
-<<<<<<< HEAD
-    ItemSenderIdentity(const QString &realName, const QString &emailAddress, const QString &organisation);
+    ItemSenderIdentity(const QString &realName, const QString &emailAddress,
+                       const QString &organisation, const QString &signature);
 
     QString realName;
     QString emailAddress;
     QString organisation;
-=======
-    ItemSenderIdentity(const QString &realName, const QString &emailAddress, const QString &signature);
-
-    QString realName;
-    QString emailAddress;
     QString signature;
->>>>>>> e44d6229
 };
 
 /** @short Model for a list of available sender identities */
@@ -53,11 +47,7 @@
 {
     Q_OBJECT
 public:
-<<<<<<< HEAD
-    enum { COLUMN_NAME, COLUMN_EMAIL, COLUMN_ORGANIZATION, COLUMN_LAST };
-=======
-    enum { COLUMN_NAME, COLUMN_EMAIL, COLUMN_SIGNATURE, COLUMN_LAST };
->>>>>>> e44d6229
+    enum { COLUMN_NAME, COLUMN_EMAIL, COLUMN_ORGANIZATION, COLUMN_SIGNATURE, COLUMN_LAST };
 
     explicit SenderIdentitiesModel(QObject *parent = 0);
     virtual int rowCount(const QModelIndex &parent = QModelIndex()) const;
