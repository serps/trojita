--- conflicted
+++ resolved
@@ -673,8 +673,9 @@
                  item->m_totalMessageCount << "as totalMessageCount)";
         item->m_fetchStatus = TreeItem::UNAVAILABLE;
     } else if (uidMapping.size()) {
+        Q_ASSERT(item->m_children.isEmpty());
+        Q_ASSERT(item->m_fetchStatus == TreeItem::LOADING);
         QModelIndex listIndex = item->toIndex(this);
-<<<<<<< HEAD
         beginInsertRows(listIndex, 0, uidMapping.size() - 1);
         for (uint seq = 0; seq < static_cast<uint>(uidMapping.size()); ++seq) {
             TreeItemMessage *message = new TreeItemMessage(item);
@@ -682,16 +683,6 @@
             message->m_uid = uidMapping[ seq ];
             item->m_children << message;
             message->m_flags = normalizeFlags(cache()->msgFlags(mailbox, message->m_uid));
-=======
-        Q_ASSERT(item->_children.isEmpty());
-        Q_ASSERT(item->_fetchStatus == TreeItem::LOADING);
-        beginInsertRows( listIndex, 0, uidMapping.size() - 1 );
-        for ( uint seq = 0; seq < static_cast<uint>( uidMapping.size() ); ++seq ) {
-            TreeItemMessage* message = new TreeItemMessage( item );
-            message->_offset = seq;
-            message->_uid = uidMapping[ seq ];
-            item->_children << message;
->>>>>>> 5ab37c4e
         }
         endInsertRows();
         item->m_fetchStatus = TreeItem::DONE; // required for FETCH processing later on
@@ -836,15 +827,9 @@
     }
 }
 
-<<<<<<< HEAD
 void Model::resyncMailbox(const QModelIndex &mbox)
 {
     findTaskResponsibleFor(mbox)->resynchronizeMailbox();
-=======
-void Model::resyncMailbox(const QModelIndex& mailbox)
-{
-    findTaskResponsibleFor(mailbox)->resynchronizeMailbox();
->>>>>>> 5ab37c4e
 }
 
 void Model::setNetworkPolicy(const NetworkPolicy policy)
